import sys
import time
import datetime
import logging
import exceptions
import multiprocessing
import Queue
import pymongo
import mongo_helper
import filter
from multiprocessing import Process
from doc_writer import DocWriter

class MongoSynchronizer(object):
    """ MongoDB multi-source synchronizer.
    """
    def __init__(self, src_hostportstr, dst_hostportstr, **kwargs):
        """ Constructor.
        """
        if not src_hostportstr:
            raise Exception('source hostportstr is empty')
        if not dst_hostportstr:
            raise Exception('destination hostportstr is empty')

        self._src_mc = None
        self._dst_mc = None
        self._is_dst_mongos = False
        self._filter = None
        self._query = None
<<<<<<< HEAD
        self._logger = logging.getLogger()
=======
>>>>>>> a88f09a4

        self._dst_username = kwargs.get('dst_username')
        self._dst_password = kwargs.get('dst_password')
        self._collections = kwargs.get('collections')
        self._ignore_indexes = kwargs.get('ignore_indexes')
        self._query = kwargs.get('query')

        if self._collections:
            self._filter = filter.CollectionFilter()
            self._filter.add_target_collections(self._collections)

        # init source mongo clients
        self._src_host = src_hostportstr.split(':')[0]
        self._src_port = int(src_hostportstr.split(':')[1])
        self._src_mc = mongo_helper.mongo_connect(self._src_host, self._src_port)

        # init destination mongo client
<<<<<<< HEAD
        self._dst_host = dst_hostportstr.split(':')[0]
        self._dst_port = int(dst_hostportstr.split(':')[1])
        self._dst_mc = mongo_helper.mongo_connect(self._dst_host, self._dst_port)
=======
        if not dst_hostportstr:
            raise Exception('destination hostportstr is empty')
        dst_replset_name = mongo_helper.get_replset_name(dst_hostportstr)
        if dst_replset_name:
            self._dst_mc = pymongo.MongoReplicaSetClient(dst_hostportstr, replicaSet=dst_replset_name, w=1)
        else:
            host = dst_hostportstr.split(':')[0]
            port = int(dst_hostportstr.split(':')[1])
            self._dst_mc = pymongo.MongoClient(host, port, w=1)
>>>>>>> a88f09a4
        if self._dst_username and self._dst_password:
            self._dst_mc.admin.authenticate(self._dst_username, self._dst_password)
        if self._dst_mc.is_mongos:
            self._is_dst_mongos = True

    def __del__(self):
        """ Destructor.
        """
        if self._src_mc:
            self._src_mc.close()
        if self._dst_mc:
            self._dst_mc.close()

    def _sync(self, mc):
        """ Sync databases and oplog.
        """
        oplog_start = mongo_helper.get_optime(mc)
        if not oplog_start:
            self._logger.error('[%s] get oplog_start failed, terminated' % self._current_process_name)
            sys.exit(1)
        self._sync_databases(mc)
        self._sync_oplog(mc, oplog_start)

    def _sync_databases(self, mc):
        """ Sync databases except admin and local.
        """
        host, port = mc.primary
        self._logger.info('[%s] sync databases from %s:%d...' % (self._current_process_name, host, port))
        dbnames = mc.database_names()
        for dbname in dbnames:
            if dbname not in ['admin', 'local']:
                if self._filter:
                    if not self._filter.valid_database(dbname):
                        continue
                self._sync_database(mc, dbname)
        self._logger.info('[%s] all databases done' % self._current_process_name)

    def _sync_database(self, mc, dbname):
        """ Sync a database.
        """
        # Q: Why create indexes first?
        # A: It may occured that create indexes failed after you have imported the data,
        #    for example, when you create an unique index without 'dropDups' option and get a 'duplicate keys' error.
        #    Because when you export and import data, duplicate key document may be produced.
        #    Another reason is for TokuMX. It does not support 'dropDups' option for an uniuqe index.
        #    The 'duplicate keys' error must cause index creation failed.
        self._sync_indexes(mc, dbname)
        self._sync_collections(mc, dbname)

    def _sync_collections(self, mc, dbname):
        """ Sync all collections in the database except system collections.
        """
        collnames = mc[dbname].collection_names(include_system_collections=False)
        for collname in collnames:
            if self._filter:
                if not self._filter.valid_collection('%s.%s' % (dbname, collname)):
                    continue
            if self._is_dst_mongos:
                self._sync_collection_mp(mc, dbname, collname)
            else:
                self._sync_collection(mc, dbname, collname)

    def _sync_collection(self, mc, dbname, collname):
        """ Sync a collection.
        """
        self._logger.info('[%s] >>>> %s.%s' % (self._current_process_name, dbname, collname))
        n = 0 # counter
        buf = []
        buf_max_size = 1000
        dst_coll = self._dst_mc[dbname][collname]
<<<<<<< HEAD
=======
        #cursor = mc[dbname][collname].find(spec=self._query, fileds={'_id': False}, snapshot=True, timeout=False)
>>>>>>> a88f09a4
        cursor = mc[dbname][collname].find(spec=self._query, snapshot=True, timeout=False)
        for doc in cursor:
            buf.append(doc)
            if len(buf) == buf_max_size:
                dst_coll.insert(buf)
                buf = []
            n += 1
            if n % 1000 == 0:
                self._logger.info('[%s] >> %d' % (self._current_process_name, n))
        if len(buf) > 0:
            dst_coll.insert(buf)
        self._logger.info('[%s] ==== %s.%s %d' % (self._current_process_name, dbname, collname, n))

    def _sync_collection_mp2(self, mc, dbname, collname):
        dw = DocWriter(self._dst_host, self._dst_port, dbname, collname)
        cursor = mc[dbname][collname].find(spec=self._query, snapshot=True, timeout=False)
        n = 0
        for doc in cursor:
            dw.write(doc)
            n += 1
            if n % 10000 == 0:
                self._logger.info('[%s] >> %d' % (self._current_process_name, n))
        dw.close()
        self._logger.info('[%s] >> %d all done' % (self._current_process_name, n))

    def _sync_collection_mp(self, mc, dbname, collname):
        """ Sync a collection with multi-processes.
        """
        self._logger.info('>>>> %s.%s' % (dbname, collname))
        doc_q = multiprocessing.Queue()
        ev = multiprocessing.Event()
        ev.clear()
        processes = []
<<<<<<< HEAD
        for i in range(0, 4):
=======
        for i in range(0, 1):
>>>>>>> a88f09a4
            p = multiprocessing.Process(target=self._write_document, args=(dbname, collname, doc_q, ev))
            p.start()
            processes.append(p)
        n = 0
<<<<<<< HEAD
=======
        #cursor = mc[dbname][collname].find(spec=self._query, fileds={'_id': False}, snapshot=True, timeout=False)
>>>>>>> a88f09a4
        cursor = mc[dbname][collname].find(spec=self._query, snapshot=True, timeout=False)
        for doc in cursor:
            while doc_q.qsize() > 10000:
                time.sleep(0.2) # wait subprocess consume
            doc_q.put(doc)
            n += 1
            if n % 10000 == 0:
                self._logger.info('[%s] push %d, size: %d' % (self._current_process_name, n, doc_q.qsize()))
        ev.set()
        for p in processes:
            p.join()
        self._logger.info('==== %s.%s %d' % (dbname, collname, n))
        self._logger.info('==== qsize %d' % doc_q.qsize())

    def _write_document(self, dbname, collname, q, ev):
        """ Write document to destination in subprocess.
        """
        n = 0
        while True:
            try:
                doc = q.get(block=True, timeout=0.1)
<<<<<<< HEAD
=======
                #self._dst_mc[dbname][collname].insert(doc)
>>>>>>> a88f09a4
                try:
                    self._dst_mc[dbname][collname].save(doc)
                except pymongo.errors.DuplicateKeyError as e:
                    self._logger.error('>>>> %s' % e)
                    self._logger.error(doc)
                except Exception as e:
                    self._logger.error('---- %s' % e)
                n += 1
            except Queue.Empty:
                if ev.is_set():
                    self._logger.info('==== %s write %d' % (self._current_process_name, n))
                    sys.exit(0)

    def _sync_indexes(self, mc, dbname):
        """ Create indexes.
        """
        def index_parse(index_map):
            index_list = []
            for fieldname, direction in index_map.items():
                if isinstance(direction, float):
                    direction = int(direction)
                index_list.append((fieldname, direction))
            return index_list

        if self._ignore_indexes:
            return

        for doc in mc[dbname]['system.indexes'].find():
            collname = doc['ns'].replace(dbname, '', 1)[1:]

            if self._filter:
                if not self._filter.valid_index('%s.%s' % (dbname, collname)):
                    continue

            if 'expireAfterSeconds' in doc:
                self._dst_mc[dbname][collname].create_index(index_parse(doc['key']),
                        unique=doc.get('unique', False),
                        dropDups=doc.get('dropDups', False),
                        background=doc.get('background', False),
                        expireAfterSeconds=doc.get('expireAfterSeconds'))
            else:
                self._dst_mc[dbname][collname].create_index(index_parse(doc['key']),
                        unique=doc.get('unique', False),
                        dropDups=doc.get('dropDups', False),
                        background=doc.get('background', False))

    def _sync_oplog(self, mc, oplog_start):
        """ Apply oplog.
        """
        try:
            host, port = mc.primary
            self._logger.info('[%s] sync oplog from %s:%d...' % (self._current_process_name, host, port))

            cursor = mc['local']['oplog.rs'].find({'ts': {'$gte': oplog_start}}, tailable=True)
            if not cursor:
                self._logger.error('oplog not found')
                return
            # verify oplog is healthy
            if cursor[0]['ts'] != oplog_start:
                self._logger.error('[%s] oplog is stale, oplog-sync terminate.' % self._current_process_name)
                return
            self._logger.info('[%s] oplog is valid' % self._current_process_name)

            # no matter actually
            # skip the first oplog-entry
            #cursor.skip(1)

            n = 0 # counter

            while True:
                try:
                    if not cursor.alive:
                        self._logger.error('[%s] cursor is dead' % self._current_process_name)
                        return
                    oplog = cursor.next()

                    # validate oplog
                    if self._filter:
                        if not self._filter.valid_oplog(oplog):
                            continue

                    # parse oplog
                    ts = oplog['ts']
                    op = oplog['op'] # 'n' or 'i' or 'u' or 'c' or 'd'
                    ns = oplog['ns']
                    dbname = ns.split('.', 1)[0]
                    if op == 'i': # insert
                        collname = ns.split('.', 1)[1]
<<<<<<< HEAD
                        self._dst_mc[dbname][collname].save(oplog['o'])
=======
                        #self._dst_mc[dbname][collname].insert(oplog['o'])
                        if 'uid' in oplog['o'] and oplog['o']['uid'].startswith('tv_'):
                            self._dst_mc.write_concern['w'] = 1
                            #self._dst_mc[dbname][collname].insert(oplog['o'])
                            try:
                                self._dst_mc[dbname][collname].save(oplog['o'])
                            except Exception as e:
                                self._logger.error(e)
                            self._logger.info(oplog['o'])
                            self._dst_mc.write_concern['w'] = 0
>>>>>>> a88f09a4
                    elif op == 'u': # update
                        collname = ns.split('.', 1)[1]
                        self._dst_mc[dbname][collname].update(oplog['o2'], oplog['o'])
                    elif op == 'd': # delete
                        collname = ns.split('.', 1)[1]
                        self._dst_mc[dbname][collname].remove(oplog['o'])
                    elif op == 'c': # command
                        self._dst_mc[dbname].command(oplog['o'])
                    elif op == 'n': # no-op
                        self._logger.info('no-op')
                    else:
                        self._logger.error('[%s] unknown command: %s' % (self._current_process_name, oplog))
                    n += 1
                    if n % 10000 == 0:
                        self._logger.info('[%s] apply %d, %s' % (self._current_process_name, n, datetime.datetime.fromtimestamp(ts.time)))
                except Exception as e:
                    # there is no operation to apply, wait a moment
                    time.sleep(0.1)
        except Exception as e:
            self._logger.error(e)
            raise e

    @property
    def _current_process_name(self):
        return multiprocessing.current_process().name

    def run(self):
        """ Start data synchronization.
        """
        self._sync(self._src_mc)

        # never drop database automatically
        # you should clear the databases by self if necessary

        try:
            self._sync(self._src_mc)
        except exceptions.KeyboardInterrupt:
            self._logger.info('terminating...')
        except Exception as e:
            self._logger.error(e)
            raise e
<|MERGE_RESOLUTION|>--- conflicted
+++ resolved
@@ -27,10 +27,7 @@
         self._is_dst_mongos = False
         self._filter = None
         self._query = None
-<<<<<<< HEAD
         self._logger = logging.getLogger()
-=======
->>>>>>> a88f09a4
 
         self._dst_username = kwargs.get('dst_username')
         self._dst_password = kwargs.get('dst_password')
@@ -48,21 +45,9 @@
         self._src_mc = mongo_helper.mongo_connect(self._src_host, self._src_port)
 
         # init destination mongo client
-<<<<<<< HEAD
         self._dst_host = dst_hostportstr.split(':')[0]
         self._dst_port = int(dst_hostportstr.split(':')[1])
         self._dst_mc = mongo_helper.mongo_connect(self._dst_host, self._dst_port)
-=======
-        if not dst_hostportstr:
-            raise Exception('destination hostportstr is empty')
-        dst_replset_name = mongo_helper.get_replset_name(dst_hostportstr)
-        if dst_replset_name:
-            self._dst_mc = pymongo.MongoReplicaSetClient(dst_hostportstr, replicaSet=dst_replset_name, w=1)
-        else:
-            host = dst_hostportstr.split(':')[0]
-            port = int(dst_hostportstr.split(':')[1])
-            self._dst_mc = pymongo.MongoClient(host, port, w=1)
->>>>>>> a88f09a4
         if self._dst_username and self._dst_password:
             self._dst_mc.admin.authenticate(self._dst_username, self._dst_password)
         if self._dst_mc.is_mongos:
@@ -133,10 +118,6 @@
         buf = []
         buf_max_size = 1000
         dst_coll = self._dst_mc[dbname][collname]
-<<<<<<< HEAD
-=======
-        #cursor = mc[dbname][collname].find(spec=self._query, fileds={'_id': False}, snapshot=True, timeout=False)
->>>>>>> a88f09a4
         cursor = mc[dbname][collname].find(spec=self._query, snapshot=True, timeout=False)
         for doc in cursor:
             buf.append(doc)
@@ -170,19 +151,11 @@
         ev = multiprocessing.Event()
         ev.clear()
         processes = []
-<<<<<<< HEAD
         for i in range(0, 4):
-=======
-        for i in range(0, 1):
->>>>>>> a88f09a4
             p = multiprocessing.Process(target=self._write_document, args=(dbname, collname, doc_q, ev))
             p.start()
             processes.append(p)
         n = 0
-<<<<<<< HEAD
-=======
-        #cursor = mc[dbname][collname].find(spec=self._query, fileds={'_id': False}, snapshot=True, timeout=False)
->>>>>>> a88f09a4
         cursor = mc[dbname][collname].find(spec=self._query, snapshot=True, timeout=False)
         for doc in cursor:
             while doc_q.qsize() > 10000:
@@ -204,10 +177,6 @@
         while True:
             try:
                 doc = q.get(block=True, timeout=0.1)
-<<<<<<< HEAD
-=======
-                #self._dst_mc[dbname][collname].insert(doc)
->>>>>>> a88f09a4
                 try:
                     self._dst_mc[dbname][collname].save(doc)
                 except pymongo.errors.DuplicateKeyError as e:
@@ -296,20 +265,7 @@
                     dbname = ns.split('.', 1)[0]
                     if op == 'i': # insert
                         collname = ns.split('.', 1)[1]
-<<<<<<< HEAD
                         self._dst_mc[dbname][collname].save(oplog['o'])
-=======
-                        #self._dst_mc[dbname][collname].insert(oplog['o'])
-                        if 'uid' in oplog['o'] and oplog['o']['uid'].startswith('tv_'):
-                            self._dst_mc.write_concern['w'] = 1
-                            #self._dst_mc[dbname][collname].insert(oplog['o'])
-                            try:
-                                self._dst_mc[dbname][collname].save(oplog['o'])
-                            except Exception as e:
-                                self._logger.error(e)
-                            self._logger.info(oplog['o'])
-                            self._dst_mc.write_concern['w'] = 0
->>>>>>> a88f09a4
                     elif op == 'u': # update
                         collname = ns.split('.', 1)[1]
                         self._dst_mc[dbname][collname].update(oplog['o2'], oplog['o'])
